--- conflicted
+++ resolved
@@ -4,19 +4,15 @@
   mode: 'development',
   entry: './index.js',
   output: {
-    filename: 'index.built.js',
-    path: path.resolve(__dirname, 'built'),
-    publicPath: 'built/'
+      filename: 'index.built.js',
+      path: path.resolve(__dirname, 'built'),
+      publicPath: 'built/'
   },
   module: {
     rules: [
-<<<<<<< HEAD
-      { test: /\.css$/, loader: 'style-loader!css-loader' },
-=======
       { test: /\.css$/, use: ['style-loader', 'css-loader']},
->>>>>>> 5532c91d
       // jquery-ui loads some images
-      { test: /\.(jpg|png|gif)$/, use: 'file-loader' }
+      { test: /\.(jpg|png|gif)$/, use: 'file-loader' },
     ]
-  }
+}
 };