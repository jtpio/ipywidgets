--- conflicted
+++ resolved
@@ -6,7 +6,6 @@
 import * as lmWidget from '@lumino/widgets';
 
 import {
-<<<<<<< HEAD
   KernelManager,
   ServerConnection,
   KernelMessage
@@ -24,101 +23,49 @@
     .join(':');
 
 document.addEventListener('DOMContentLoaded', async function(event) {
-  // Connect to the notebook webserver.
+    // Connect to the notebook webserver.
   const connectionInfo = ServerConnection.makeSettings({
     baseUrl: BASEURL!,
-    wsUrl: WSURL
-  });
+        wsUrl: WSURL
+    });
   const kernelManager = new KernelManager({ serverSettings: connectionInfo });
   const kernel = await kernelManager.startNew();
 
-  // Create a codemirror instance
+        // Create a codemirror instance
   const code = require('../widget_code.json').join('\n');
   const inputarea = document.getElementsByClassName(
     'inputarea'
   )[0] as HTMLElement;
-  CodeMirror(inputarea, {
-    value: code,
-    mode: 'python',
-    tabSize: 4,
-    showCursorWhenSelecting: true,
-    viewportMargin: Infinity,
-    readOnly: true
-  });
+        CodeMirror(inputarea, {
+            value: code,
+            mode: 'python',
+            tabSize: 4,
+            showCursorWhenSelecting: true,
+            viewportMargin: Infinity,
+            readOnly: true
+        });
 
-  // Create the widget area and widget manager
+        // Create the widget area and widget manager
   const widgetarea = document.getElementsByClassName(
     'widgetarea'
   )[0] as HTMLElement;
   const manager = new WidgetManager(kernel);
 
-  // Run backend code to create the widgets.  You could also create the
-  // widgets in the frontend, like the other widget examples demonstrate.
+        // Run backend code to create the widgets.  You could also create the
+        // widgets in the frontend, like the other widget examples demonstrate.
   const execution = kernel.requestExecute({ code: code });
   execution.onIOPub = async (msg): Promise<void> => {
-    // If we have a display message, display the widget.
-    if (KernelMessage.isDisplayDataMsg(msg)) {
+            // If we have a display message, display the widget.
+            if (KernelMessage.isDisplayDataMsg(msg)) {
       const widgetData: any =
         msg.content.data['application/vnd.jupyter.widget-view+json'];
-      if (widgetData !== undefined && widgetData.version_major === 2) {
+                if (widgetData !== undefined && widgetData.version_major === 2) {
         const model = await manager.get_model(widgetData.model_id);
-        if (model !== undefined) {
+                    if (model !== undefined) {
           const view = await manager.create_view(model);
           lmWidget.Widget.attach(view.pWidget, widgetarea);
-        }
-      }
-    }
-  };
-});
-=======
-    KernelManager, ServerConnection, KernelMessage
-} from '@jupyterlab/services';
-
-let BASEURL = prompt('Notebook BASEURL', 'http://localhost:8888');
-let WSURL = 'ws:' + BASEURL.split(':').slice(1).join(':');
-
-document.addEventListener('DOMContentLoaded', async function(event) {
-
-    // Connect to the notebook webserver.
-    let connectionInfo = ServerConnection.makeSettings({
-        baseUrl: BASEURL,
-        wsUrl: WSURL
-    });
-    let kernelManager = new KernelManager({serverSettings: connectionInfo});
-    let kernel = await kernelManager.startNew();
-
-    // Create a codemirror instance
-    let code = require('../widget_code.json').join('\n');
-    let inputarea = document.getElementsByClassName('inputarea')[0] as HTMLElement;
-    CodeMirror(inputarea, {
-        value: code,
-        mode: 'python',
-        tabSize: 4,
-        showCursorWhenSelecting: true,
-        viewportMargin: Infinity,
-        readOnly: true
-    });
-
-    // Create the widget area and widget manager
-    let widgetarea = document.getElementsByClassName('widgetarea')[0] as HTMLElement;
-    let manager = new WidgetManager(kernel, widgetarea);
-
-    // Run backend code to create the widgets.  You could also create the
-    // widgets in the frontend, like the other widget examples demonstrate.
-    let execution = kernel.requestExecute({ code: code });
-    execution.onIOPub = (msg) => {
-        // If we have a display message, display the widget.
-        if (KernelMessage.isDisplayDataMsg(msg)) {
-            let widgetData: any = msg.content.data['application/vnd.jupyter.widget-view+json'];
-            if (widgetData !== undefined && widgetData.version_major === 2) {
-                let model = manager.get_model(widgetData.model_id);
-                if (model !== undefined) {
-                    model.then(model => {
-                        manager.display_model(msg, model);
-                    });
+                    }
                 }
             }
-        }
-    };
+        };
 });
->>>>>>> 5532c91d
