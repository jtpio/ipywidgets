--- conflicted
+++ resolved
@@ -1,65 +1,6 @@
 var path = require('path');
 
 module.exports = {
-<<<<<<< HEAD
-  mode: 'development',
-  entry: './index.js',
-  output: {
-    filename: 'index.built.js',
-    path: path.resolve(__dirname, 'built'),
-    publicPath: 'built/'
-  },
-  module: {
-    rules: [
-      { test: /\.css$/, loader: 'style-loader!css-loader' },
-      { test: /\.py$/, loader: 'raw-loader' },
-      // jquery-ui loads some images
-      { test: /\.(jpg|png|gif)$/, use: 'file-loader' },
-      // required to load font-awesome
-      {
-        test: /\.woff2(\?v=\d+\.\d+\.\d+)?$/,
-        use: {
-          loader: 'url-loader',
-          options: {
-            limit: 10000,
-            mimetype: 'application/font-woff'
-          }
-        }
-      },
-      {
-        test: /\.woff(\?v=\d+\.\d+\.\d+)?$/,
-        use: {
-          loader: 'url-loader',
-          options: {
-            limit: 10000,
-            mimetype: 'application/font-woff'
-          }
-        }
-      },
-      {
-        test: /\.ttf(\?v=\d+\.\d+\.\d+)?$/,
-        use: {
-          loader: 'url-loader',
-          options: {
-            limit: 10000,
-            mimetype: 'application/octet-stream'
-          }
-        }
-      },
-      { test: /\.eot(\?v=\d+\.\d+\.\d+)?$/, use: 'file-loader' },
-      {
-        test: /\.svg(\?v=\d+\.\d+\.\d+)?$/,
-        use: {
-          loader: 'url-loader',
-          options: {
-            limit: 10000,
-            mimetype: 'image/svg+xml'
-          }
-        }
-      }
-    ]
-  }
-=======
     mode: 'development',
     entry: './index.js',
     output: {
@@ -105,5 +46,4 @@
             }}
         ]
     },
->>>>>>> 5532c91d
 };