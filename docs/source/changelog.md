# ipywidgets changelog

A summary of changes in ipywidgets. For more detailed information, see the issues and pull requests for the appropriate milestone on [GitHub](https://github.com/jupyter-widgets/ipywidgets).

<<<<<<< HEAD
## 7.5
=======
7.6
---

To see the full list of pull requests and issues, see the [7.6.0 milestone](https://github.com/jupyter-widgets/ipywidgets/milestone/31?closed=1) on GitHub.

The main change in this release is that installing `ipywidgets` 7.6.0 will now automatically enable ipywidgets support in JupyterLab 3.0—a user has no extra JupyterLab installation step and no rebuild of JupyterLab, nor do they need Node.js installed. Simply install the python ipywidgets package with pip (`pip install ipywidgets==7.6.0`) or conda/mamba (`conda install -c conda-forge ipywidgets=7.6.0`) and ipywidgets will automatically work in classic Jupyter Notebook and in JupyterLab 3.0.

This is accomplished with the new python package `jupyterlab_widgets` version 1.0, on which `ipywidgets` 7.6.0 now depends (similar to how `ipywidgets` already depends on the `widgetsnbextension` package to configure ipywidgets for the classic Jupyter Notebook). The `jupyterlab_widgets` Python package is a JupyterLab 3.0 prebuilt extension, meaning that it can be installed into JupyterLab 3.0 without rebuilding JupyterLab and without needing Node.js installed.

### Updates for Widget Maintainers

Custom widget maintainers will need to make two changes to update for JupyterLab 3:

1. Update the `@jupyter-widgets/base` dependency version to include `^4` to work in JupyterLab 3.0. For example, if you had a dependency on `@jupyter-widgets/base` version `^2 || ^3`, update to `^2 || ^3 || ^4` for your widget to work in classic Jupyter Notebook, JupyterLab 1, JupyterLab 2, and JupyterLab 3. See [#2472](https://github.com/jupyter-widgets/ipywidgets/pull/2472) for background.
2. In the `package.json`, add the following `sharedPackages` configuration inside the `jupyterlab` key. See the [JupyterLab extension documentation](https://jupyterlab.readthedocs.io/en/stable/extension/extension_dev.html#requiring-a-service) for more information.

   ```json
     "jupyterlab": {
       "sharedPackages": {
         "@jupyter-widgets/base": {
           "bundled": false,
           "singleton": true
         }
       }
     }
   ```

Separate from these two steps to update for JupyterLab 3, we also recommend that you make your widget's JupyterLab extension a prebuilt extension for JupyterLab 3.0. Users will be able to install your JupyterLab 3.0 prebuilt extension without rebuilding JupyterLab or needing Node.js. See the [JupyterLab 3 extension developer documentation](https://jupyterlab.readthedocs.io/en/stable/extension/extension_dev.html) or the new [widget extension cookiecutter](https://github.com/jupyter-widgets/widget-ts-cookiecutter/tree/jlab3) for more details.


7.5
---
>>>>>>> 5532c91d

To see the full list of pull requests and issues, see the [7.5 milestone](https://github.com/jupyter-widgets/ipywidgets/milestone/268?closed=1) on GitHub.

Changes include:

- New `AppLayout` and `GridLayout` templates for positioning interactive widgets. [#2333](https://github.com/jupyter-widgets/ipywidgets/pull/2333)
- New `FileUpload` widget allowing users to upload files from the browser. [#2258](https://github.com/jupyter-widgets/ipywidgets/pull/2258)
- New `ComboBox` widget. [#2390](https://github.com/jupyter-widgets/ipywidgets/pull/2390)
- JupyterLab CSS variables are now exposed by default even in the case of the classic notebook. [#2418](https://github.com/jupyter-widgets/ipywidgets/pull/2418)

### Updates for Widget Maintainers

Custom widget maintainers will need to update their `@jupyter-widgets/base` dependency version to work in JupyterLab 1.0. For example, if you had a dependency on `@jupyter-widgets/base` version `^1.1`, update to `^1.1 || ^2` for your widget to work in classic notebook, JupyterLab 0.35, and JupyterLab 1.0. See [#2472](https://github.com/jupyter-widgets/ipywidgets/pull/2472) for background.

## 7.4

To see the full list of pull requests and issues, see the [7.4 milestone](https://github.com/jupyter-widgets/ipywidgets/milestone/26?closed=1) on GitHub.

Changes include:

- New `Video` and `Audio` widgets have been introduced. [#2162](https://github.com/jupyter-widgets/ipywidgets/pull/2162)
  We updated the `@jupyter-widgets/controls` widget specification version to `1.4.0`, leading to the version bump to 7.4.
- The use of mappings for the `options` attribute of selection widgets is deprecated. [#2130](https://github.com/jupyter-widgets/ipywidgets/pull/2130)

## 7.3

To see the full list of pull requests and issues, see the [7.3 milestone](https://github.com/jupyter-widgets/ipywidgets/milestone/26?closed=1) on GitHub.

Changes include:

- A new `GridBox` widget is introduced and associated CSS grid properties are added to the layout. This enables using the CSS Grid spec for laying out widgets. See the [Widget Styling](http://ipywidgets.readthedocs.io/en/stable/examples/Widget%20Styling.html) documentation for some examples. Because of this and other model specification changes, the view and module versions of widgets was incremented in both the base and controls packages. ([#2107](https://github.com/jupyter-widgets/ipywidgets/pull/2107), [#2064](https://github.com/jupyter-widgets/ipywidgets/pull/2064), [#1942](https://github.com/jupyter-widgets/ipywidgets/issues/1942))

- Widgets with a `description` attribute now also have a `description_tooltip` attribute to set a tooltip on the description. The tooltip defaults to the description text. Setting `description_tooltip` to `''` removes it, and setting it to `None` makes the tooltip default to the description text. ([#2070](https://github.com/jupyter-widgets/ipywidgets/pull/2070))

- `'transparent'` is now a valid color for color attributes. ([#2128](https://github.com/jupyter-widgets/ipywidgets/pull/2128))

- Dropdowns now have extra padding to make room for the dropdown arrow. ([#2052](https://github.com/jupyter-widgets/ipywidgets/issues/2052), [#2101](https://github.com/jupyter-widgets/ipywidgets/pull/2101))

- Image widget `repr` now truncates the image value to prevent huge amounts of output in notebooks. ([#2111](https://github.com/jupyter-widgets/ipywidgets/pull/2111))

- Python 3.3 support is dropped. Python 3.3 support was dropped in the Python community in [September 2017](https://www.python.org/dev/peps/pep-0398/#x-end-of-life). ([#2129](https://github.com/jupyter-widgets/ipywidgets/pull/2129))

- The license information has been consolidated into the LICENSE file, and the COPYING.md file is removed. If you are repackaging ipywidgets or widgetsnbextension, please make sure to include LICENSE instead of COPYING.md. ([#2133](https://github.com/jupyter-widgets/ipywidgets/pull/2133), [#2048](https://github.com/jupyter-widgets/ipywidgets/pull/2048), [#1701](https://github.com/jupyter-widgets/ipywidgets/issues/1701), [#1706](https://github.com/jupyter-widgets/ipywidgets/pull/1706))

## 7.2

To see the full list of pull requests and issues, see the [7.2 milestone](https://github.com/jupyter-widgets/ipywidgets/milestone/25?closed=1) on GitHub.

User-visible changes include:

- A new `FloatLogSlider` widget is a slider with a log scale, suitable for exploring a wide range of magnitudes. ([#1928](https://github.com/jupyter-widgets/ipywidgets/pull/1928), [#2014](https://github.com/jupyter-widgets/ipywidgets/pull/2014))
  ```python
  from ipywidgets import FloatLogSlider
  FloatLogSlider()
  ```
- `link` and `dlink` are now exported from ipywidgets for convenience, so that you can import them directly from ipywidgets instead of needing to import them from traitlets. ([#1923](https://github.com/jupyter-widgets/ipywidgets/pull/1923))
- A new option `manual_name` has been added to `interact_manual()` to change the name of the update button, for example `interact_manual(manual_name='Update')`. ([#1924](https://github.com/jupyter-widgets/ipywidgets/pull/1923))
- The Output widget now has a `.capture()` method, which returns a decorator to capture the output of a function.

  ```python
  from ipywidgets import Output
  out = Output()

  @out.capture()
  def f():
    print('This output is captured')
  ```

  The `.capture()` method has a `clear_output` boolean argument to automatically clear the output every time the function is run, as well as a `wait` argument corresponding to the `clear_output` wait argument. ([#1934](https://github.com/jupyter-widgets/ipywidgets/pull/1934))

- The Output widget has much more comprehensive documentation in its own section. ([#2020](https://github.com/jupyter-widgets/ipywidgets/pull/2020))
- Installing `widgetsnbextension` now automatically enables the nbextension in Jupyter Notebook 5.3 or later. ([#1911](https://github.com/jupyter-widgets/ipywidgets/pull/1911))
- The default rendering of a widget if widgets are not installed is now a short description of the widget in text instead of a much longer HTML message. ([#2007](https://github.com/jupyter-widgets/ipywidgets/pull/2007))

Changes for developers include:

- The JavaScript base widget manager class now has a `resolveUrl` method to resolve a URL relative to the current notebook location. ([#1993](https://github.com/jupyter-widgets/ipywidgets/pull/1993))
- The html manager now exposes a way to specify which JavaScript file is fetched for a package and the loader used to fetch the library. ([#1995](https://github.com/jupyter-widgets/ipywidgets/pull/1995), [#1998](https://github.com/jupyter-widgets/ipywidgets/pull/1998))
- The `@jupyter-widgets/controls` widget specification version was bumped to `1.2.0`. Changes include the FloatLogSlider widget and more specific documentation about array element types. ([#2017](https://github.com/jupyter-widgets/ipywidgets/pull/2017))

## 7.1

To see the full list of pull requests and issues, see the [7.1 milestone](https://github.com/jupyter-widgets/ipywidgets/milestone/23?closed=1) on GitHub.

We updated the `@jupyter-widgets/controls` widget specification version to `1.1.0`, leading to the version bump to 7.1. The new widget model specification now includes new `description_width` and `font_weight` attributes for the `ToggleButtonsStyle` widget. There are also other bugfixes in this release.

## 7.0.x patch releases

See the GitHub milestones for the [7.0.1](https://github.com/jupyter-widgets/ipywidgets/milestone/16?closed=1), [7.0.2](https://github.com/jupyter-widgets/ipywidgets/milestone/17?closed=1), [7.0.3](https://github.com/jupyter-widgets/ipywidgets/milestone/18?closed=1), [7.0.4](https://github.com/jupyter-widgets/ipywidgets/milestone/20?closed=1), and [7.0.5](https://github.com/jupyter-widgets/ipywidgets/milestone/21?closed=1) releases for bugfixes in these releases.

## 7.0

To see the full list of pull requests and issues, see the [7.0 milestone](https://github.com/jupyter-widgets/ipywidgets/milestone/12?closed=1) on GitHub.

Major user-visible changes in ipywidgets 7.0 include:

- Widgets are now displayed in the output area in the classic notebook and are treated as any other output. This allows the widgets to work more naturally with other cell output. To delete a widget, clear the output from the cell. Output from functions triggered by a widget view is appended to the output area that contains the widget view. This means that printed text will be appended to the output, and calling `clear_output()` will delete the entire output, including the widget view. ([#1274](https://github.com/jupyter-widgets/ipywidgets/pull/1274), [#1353](https://github.com/jupyter-widgets/ipywidgets/pull/1353))
- Removed the version validation check since it was causing too many false warnings about the widget javascript not being installed or the wrong version number. It is now up to the user to ensure that the ipywidgets and widgetsnbextension packages are compatible. ([#1219](https://github.com/jupyter-widgets/ipywidgets/pull/1219))
- The documentation theme is changed to the new standard Jupyter theme. ([#1363](https://github.com/jupyter-widgets/ipywidgets/pull/1363))
- The `layout` and `style` traits can be set with a dictionary for convenience, which will automatically converted to a Layout or Style object, like `IntSlider(layout={'width': '100%'}, style={'handle_color': 'lightgreen'})`. ([#1253](https://github.com/jupyter-widgets/ipywidgets/pull/1253))
- The Select widget now is a listbox instead of a dropdown, reverting back to the pre-6.0 behavior. ([#1238](https://github.com/jupyter-widgets/ipywidgets/pull/1238))
- The Select and SelectMultiple widgets now have a `rows` attribute for the number of rows to display, consistent with the Textarea widget. The `layout.height` attribute overrides this to control the height of the widget. ([#1250](https://github.com/jupyter-widgets/ipywidgets/pull/1250))
- Selection widgets (`Select`, `Dropdown`, `ToggleButtons`, etc.) have new `.value`, `.label`, and `.index` traits to make it easier to access or change the selected option. ([#1262](https://github.com/jupyter-widgets/ipywidgets/pull/1262), [#1513](https://github.com/jupyter-widgets/ipywidgets/pull/1513))
- Selection container widgets (`Accordion`, `Tabs`) can have their `.selected_index` set to `None` to deselect all items. ([#1495](https://github.com/jupyter-widgets/ipywidgets/pull/1495))
- The `Play` widget range is now inclusive (max value is max, instead of max-1), to be consistent with Sliders
- The `Play` widget now has an optional repeat toggle button (visible by default). ([#1190](https://github.com/jupyter-widgets/ipywidgets/pull/1190))
- A refactoring of the text, slider, slider range, and progress widgets in resulted in the progress widgets losing their `step` attribute (which was previously ignored), and a number of these widgets changing their `_model_name` and/or `_view_name` attributes ([#1290](https://github.com/jupyter-widgets/ipywidgets/pull/1290))
- The `Checkbox` description is now on the right of the checkbox and is clickable. The `Checkbox` widget has a new `indent` attribute (defaults to `True`) to line up nicely with controls that have descriptions. To make the checkbox align to the left, set `indent` to `False`. ([#1346](https://github.com/jupyter-widgets/ipywidgets/pull/1346))
- A new Password widget, which behaves exactly like the Text widget, but hides the typed text: `Password()`. ([#1310](https://github.com/jupyter-widgets/ipywidgets/pull/1310))
- A new SelectionRangeSlider widget for selecting ranges from ordered lists of objects. For example, this enables having a slider to select a date range. ([#1356](https://github.com/jupyter-widgets/ipywidgets/pull/1356))
- The `Label` widget now has no width restriction. ([#1269](https://github.com/jupyter-widgets/ipywidgets/pull/1269))
- The description width is now configurable with the `.style.description_width` attribute ([#1376](https://github.com/jupyter-widgets/ipywidgets/pull/1376))
- ToggleButtons have a new `.style.button_width` attribute to set the CSS width of the buttons. Set this to `'initial'` to have buttons that individually size to the content width. ([#1257](https://github.com/jupyter-widgets/ipywidgets/pull/1257))
- The `readout_format` attribute of number sliders now validates its argument. ([#1550](https://github.com/jupyter-widgets/ipywidgets/pull/1550))
- The `IntRangeSlider` widget now has a `.readout_format` trait to control the formatting of the readout. ([#1446](https://github.com/jupyter-widgets/ipywidgets/pull/1446))
- The `Text`, `Textarea`, `IntText`, `BoundedIntText`, `FloatText`, and `BoundedFloatText` widgets all gained a `continuous_update` attribute (defaults to `True` for `Text` and `TextArea`, and `False` for the others). ([#1545](https://github.com/jupyter-widgets/ipywidgets/pull/1545))
- The `IntText`, `BoundedIntText`, `FloatText`, and `BoundedFloatText` widgets are now rendered as HTML number inputs, and have a `step` attribute that controls the resolution. ([#1545](https://github.com/jupyter-widgets/ipywidgets/pull/1545))
- The `Text.on_submit` callback is deprecated; instead, set `continuous_update` to `False` and observe the `value` attribute: `mywidget.observe(callback, 'value')`. The `Textarea.scroll_to_bottom` method was removed. ([#1545](https://github.com/jupyter-widgets/ipywidgets/pull/1545))
- The `msg_throttle` attribute on widgets is now gone, and the code has a hardcoded message throttle equivalent to `msg_throttle=1`. ([#1557](https://github.com/jupyter-widgets/ipywidgets/pull/1557))
- Using function annotations to specify interact controls for a function is now deprecated and will be removed in a future version of ipywidgets. ([#1292](https://github.com/jupyter-widgets/ipywidgets/pull/1292))
- There are now two simple ways to embed widgets in an HTML page: with a simple script tag that does not use require.js and does not support anything but the basic widgets, and a require module that does support custom widgets. See the migration guide for more details. ([#1615](https://github.com/jupyter-widgets/ipywidgets/pull/1615), [#1629](https://github.com/jupyter-widgets/ipywidgets/pull/1629), [#1630](https://github.com/jupyter-widgets/ipywidgets/pull/1630))

If you are developing a custom widget or widget manager, here are some major changes that may affect you. The [migration guide](./migration_guides.md) also walks through how to upgrade a custom widget.

- On the Python/kernel side:
  - The Python `@register` decorator for widget classes no longer takes a string argument, but registers a widget class using the `_model_*` and `_view_*` traits in the class. Using the decorator as `@register('name')` is deprecated and should be changed to just `@register`. [#1228](https://github.com/jupyter-widgets/ipywidgets/pull/1228), [#1276](https://github.com/jupyter-widgets/ipywidgets/pull/1276)
  - Widgets will now need correct `_model_module` and `_view_module` Unicode traits defined.
  - Selection widgets now sync the index of the selected item, rather than the label. ([#1262](https://github.com/jupyter-widgets/ipywidgets/pull/1262))
  - The Python `ipywidget.domwidget.LabeledWidget` is now `ipywidget.widget_description.DescriptionWidget`, and there is a new `ipywidget.widget_description.DescriptionStyle` that lets the user set the CSS width of the description.
  - Custom serializers can now return a structure that contains binary objects (`memoryview`, `bytearray`, or Python 3 `bytes` object). In this case, the sync message will be a binary message, which is much more efficient for binary data than base64-encoding. The Image widget now uses this binary synchronization. ([#1194](https://github.com/jupyter-widgets/ipywidgets/pull/1194), [#1595](https://github.com/jupyter-widgets/ipywidgets/pull/1595), [#1643](https://github.com/jupyter-widgets/ipywidgets/pull/1643))
- On the Javascript side:
  - The `jupyter-js-widgets` Javascript package has been split into `@jupyter-widgets/base` package (containing base widget classes, the DOM widget, and the associated layout and style classes), and the `@jupyter-widgets/controls` package (containing the rest of the Jupyter widgets controls). Authors of custom widgets will need to update to depend on `@jupyter-widgets/base` instead of `jupyter-js-widgets` (if you use a class from the controls package, you will also need to depend on `@jupyter-widgets/controls`). See the [cookie cutter](https://github.com/jupyter-widgets/widget-cookiecutter) to generate a simple example custom widget using the new packages.
  - Custom serializers in Javascript are now synchronous, and should return a snapshot of the widget state. The default serializer makes a copy of JSONable objects. ([#1270](https://github.com/jupyter-widgets/ipywidgets/pull/1270))
  - Custom serializers can now return a structure that contains binary objects (`ArrayBuffer`, `DataView`, or a typed array such as `Int8Array`, `Float64Array`, etc.). In this case, the sync message will be a binary message, which is much more efficient for binary data than base64-encoding. The Image widget now uses this binary synchronization. ([#1194](https://github.com/jupyter-widgets/ipywidgets/pull/1194), [#1643](https://github.com/jupyter-widgets/ipywidgets/pull/1643))
  - A custom serializer is given the widget instance as its second argument, and a custom deserializer is given the widget manager as its second argument.
  - The Javascript model `.id` attribute has been renamed to `.model_id` to avoid conflicting with the Backbone `.id` attribute. ([#1410](https://github.com/jupyter-widgets/ipywidgets/pull/1410))
- Regarding widget managers and the syncing message protocol:
  - The widget protocol was significantly overhauled. The new widget messaging protocol (version 2) is specified in the [version 2 protocol documentation](https://github.com/jupyter-widgets/ipywidgets/blob/master/jupyter-widgets-schema/messages.md).
  - Widgets are now displayed with a `display_data` message instead of with a custom comm message. See the [ipywidgets](https://github.com/jupyter-widgets/ipywidgets/blob/20cd0f050090b1b19bb9657b8c3fa42ae384cfca/ipywidgets/widgets/widget.py#L656) implementation for an example. ([#1274](https://github.com/jupyter-widgets/ipywidgets/pull/1274))
  - Custom widget managers are now responsible completely for loading widget model and view classes. Widget managers should provide an output model and view class appropriate for their environment so that the `Output` widget works. ([#1313](https://github.com/jupyter-widgets/ipywidgets/pull/1313))
  - The widget manager `clear_state` method no longer has a `commlessOnly` argument. All models in the widget manager will be closed and cleared when `clear_state` is called. ([#1354](https://github.com/jupyter-widgets/ipywidgets/pull/1354))

## 6.0

Major user-visible changes in ipywidgets 6.0 include:

- Rendering of Jupyter interactive widgets in various web contexts

  sphinx documentation: http://ipywidgets.readthedocs.io/en/latest/examples/Widget%20List.html
  nbviewer: http://nbviewer.jupyter.org/github/jupyter-widgets/ipywidgets/blob/master/docs/source/examples/Widget%20List.ipynb
  Static web pages: http://jupyter.org/widgets

- Addition of a DatePicker widget in the core widget collection.

- Changes to the automatic control generation syntax in @interact, inspired by the Sage interact syntax.

- Removal of APIs which had been deprecated in 5.0, including top-level styling in attributes of DOMWidgets and some corner cases in the behavior of `@interact`.

- A new API for custom styling of widgets is provided, through a top-level `style` attribute. For example, the color of a slider handler can be set by `slider.style.handle_color`.

- Removal of the Proxy and PlaceProxy widgets.

- Removal of the deprecated `FlexBox` widget. Use the `Box`, `HBox`, or `VBox` widgets instead. Various flex properties can be set using the `layout` attribute.

- Removal of the deprecated `Latex` widget. Use the new `HTMLMath` widget with Latex math inside `$` or `$$` delimiters instead.

- Removal of the deprecated layout properties on a widget such as `.width`, `.height`, etc. Use the `layout` attribute with a `Layout` widget to manage various layout properties instead.

- The `Label` widget now has styling to make it consistent with labels on various widgets. To have freeform text with mathematics, use the new `HTMLMath` widget.

- Removal of the `button_style` attribute of the Dropdown widget

- Addition of an OutputWidget for capturing output and rich display objects. @interact has changed to use an OutputWidget for function output instead of overwriting the output area of a cell.

- The jupyter-js-widgets Javascript implementation now relies on the PhosphorJS framework for the management of rich layout and a better integration of JupyterLab.

- Numerous bug fixes.

_Note for custom widget authors:_

ipywidgets 6.0 breaks backward compatibility with respect to the handling of default values of the JavaScript side. Now, the default values for core widget models are specified with a `default()` method returning a dictionary instead of a `default` dictionary attribute. If you want your library to be backwards compatible with ipywidgets 5.x, you could use [\_.result](http://underscorejs.org/#result) like this:

```javascript
...
defaults: function() {
        return _.extend(_.result(this, 'widgets.DOMWidgetModel.prototype.defaults'), {
          ....
        })
},
...
```

This should not have an impact when using your custom widgets in the classic notebook, but will be really important when deploying your interactive widgets in web contexts.

## 5.x

## 4.1.x

### 4.1.1

### 4.1.0

## 4.0.x

### 4.0.3

Bump version with miscellaneous bug fixes.

### 4.0.2

Add README.rst documentation.

### 4.0.1

Remove ipynb checkpoints.

### 4.0.0

First release of **ipywidgets** as a standalone package.<|MERGE_RESOLUTION|>--- conflicted
+++ resolved
@@ -2,11 +2,7 @@
 
 A summary of changes in ipywidgets. For more detailed information, see the issues and pull requests for the appropriate milestone on [GitHub](https://github.com/jupyter-widgets/ipywidgets).
 
-<<<<<<< HEAD
-## 7.5
-=======
-7.6
----
+## 7.6
 
 To see the full list of pull requests and issues, see the [7.6.0 milestone](https://github.com/jupyter-widgets/ipywidgets/milestone/31?closed=1) on GitHub.
 
@@ -34,10 +30,7 @@
 
 Separate from these two steps to update for JupyterLab 3, we also recommend that you make your widget's JupyterLab extension a prebuilt extension for JupyterLab 3.0. Users will be able to install your JupyterLab 3.0 prebuilt extension without rebuilding JupyterLab or needing Node.js. See the [JupyterLab 3 extension developer documentation](https://jupyterlab.readthedocs.io/en/stable/extension/extension_dev.html) or the new [widget extension cookiecutter](https://github.com/jupyter-widgets/widget-ts-cookiecutter/tree/jlab3) for more details.
 
-
-7.5
----
->>>>>>> 5532c91d
+## 7.5
 
 To see the full list of pull requests and issues, see the [7.5 milestone](https://github.com/jupyter-widgets/ipywidgets/milestone/268?closed=1) on GitHub.
 
@@ -52,6 +45,7 @@
 
 Custom widget maintainers will need to update their `@jupyter-widgets/base` dependency version to work in JupyterLab 1.0. For example, if you had a dependency on `@jupyter-widgets/base` version `^1.1`, update to `^1.1 || ^2` for your widget to work in classic notebook, JupyterLab 0.35, and JupyterLab 1.0. See [#2472](https://github.com/jupyter-widgets/ipywidgets/pull/2472) for background.
 
+
 ## 7.4
 
 To see the full list of pull requests and issues, see the [7.4 milestone](https://github.com/jupyter-widgets/ipywidgets/milestone/26?closed=1) on GitHub.
@@ -59,7 +53,7 @@
 Changes include:
 
 - New `Video` and `Audio` widgets have been introduced. [#2162](https://github.com/jupyter-widgets/ipywidgets/pull/2162)
-  We updated the `@jupyter-widgets/controls` widget specification version to `1.4.0`, leading to the version bump to 7.4.
+We updated the `@jupyter-widgets/controls` widget specification version to `1.4.0`, leading to the version bump to 7.4.
 - The use of mappings for the `options` attribute of selection widgets is deprecated. [#2130](https://github.com/jupyter-widgets/ipywidgets/pull/2130)
 
 ## 7.3
@@ -96,7 +90,6 @@
 - `link` and `dlink` are now exported from ipywidgets for convenience, so that you can import them directly from ipywidgets instead of needing to import them from traitlets. ([#1923](https://github.com/jupyter-widgets/ipywidgets/pull/1923))
 - A new option `manual_name` has been added to `interact_manual()` to change the name of the update button, for example `interact_manual(manual_name='Update')`. ([#1924](https://github.com/jupyter-widgets/ipywidgets/pull/1923))
 - The Output widget now has a `.capture()` method, which returns a decorator to capture the output of a function.
-
   ```python
   from ipywidgets import Output
   out = Output()
@@ -105,9 +98,7 @@
   def f():
     print('This output is captured')
   ```
-
   The `.capture()` method has a `clear_output` boolean argument to automatically clear the output every time the function is run, as well as a `wait` argument corresponding to the `clear_output` wait argument. ([#1934](https://github.com/jupyter-widgets/ipywidgets/pull/1934))
-
 - The Output widget has much more comprehensive documentation in its own section. ([#2020](https://github.com/jupyter-widgets/ipywidgets/pull/2020))
 - Installing `widgetsnbextension` now automatically enables the nbextension in Jupyter Notebook 5.3 or later. ([#1911](https://github.com/jupyter-widgets/ipywidgets/pull/1911))
 - The default rendering of a widget if widgets are not installed is now a short description of the widget in text instead of a much longer HTML message. ([#2007](https://github.com/jupyter-widgets/ipywidgets/pull/2007))
@@ -184,19 +175,19 @@
 
 Major user-visible changes in ipywidgets 6.0 include:
 
-- Rendering of Jupyter interactive widgets in various web contexts
-
-  sphinx documentation: http://ipywidgets.readthedocs.io/en/latest/examples/Widget%20List.html
-  nbviewer: http://nbviewer.jupyter.org/github/jupyter-widgets/ipywidgets/blob/master/docs/source/examples/Widget%20List.ipynb
-  Static web pages: http://jupyter.org/widgets
+ - Rendering of Jupyter interactive widgets in various web contexts
+
+     sphinx documentation: http://ipywidgets.readthedocs.io/en/latest/examples/Widget%20List.html
+     nbviewer: http://nbviewer.jupyter.org/github/jupyter-widgets/ipywidgets/blob/master/docs/source/examples/Widget%20List.ipynb
+     Static web pages: http://jupyter.org/widgets
 
 - Addition of a DatePicker widget in the core widget collection.
 
-- Changes to the automatic control generation syntax in @interact, inspired by the Sage interact syntax.
-
-- Removal of APIs which had been deprecated in 5.0, including top-level styling in attributes of DOMWidgets and some corner cases in the behavior of `@interact`.
-
-- A new API for custom styling of widgets is provided, through a top-level `style` attribute. For example, the color of a slider handler can be set by `slider.style.handle_color`.
+ - Changes to the automatic control generation syntax in @interact, inspired by the Sage interact syntax.
+
+ - Removal of APIs which had been deprecated in 5.0, including top-level styling in attributes of DOMWidgets and some corner cases in the behavior of `@interact`.
+
+ - A new API for custom styling of widgets is provided, through a top-level `style` attribute. For example, the color of a slider handler can be set by `slider.style.handle_color`.
 
 - Removal of the Proxy and PlaceProxy widgets.
 
@@ -210,16 +201,15 @@
 
 - Removal of the `button_style` attribute of the Dropdown widget
 
-- Addition of an OutputWidget for capturing output and rich display objects. @interact has changed to use an OutputWidget for function output instead of overwriting the output area of a cell.
-
-- The jupyter-js-widgets Javascript implementation now relies on the PhosphorJS framework for the management of rich layout and a better integration of JupyterLab.
+ - Addition of an OutputWidget for capturing output and rich display objects. @interact has changed to use an OutputWidget for function output instead of overwriting the output area of a cell.
+
+ - The jupyter-js-widgets Javascript implementation now relies on the PhosphorJS framework for the management of rich layout and a better integration of JupyterLab.
 
 - Numerous bug fixes.
 
 _Note for custom widget authors:_
 
 ipywidgets 6.0 breaks backward compatibility with respect to the handling of default values of the JavaScript side. Now, the default values for core widget models are specified with a `default()` method returning a dictionary instead of a `default` dictionary attribute. If you want your library to be backwards compatible with ipywidgets 5.x, you could use [\_.result](http://underscorejs.org/#result) like this:
-
 ```javascript
 ...
 defaults: function() {
@@ -230,6 +220,7 @@
 ...
 ```
 
+
 This should not have an impact when using your custom widgets in the classic notebook, but will be really important when deploying your interactive widgets in web contexts.
 
 ## 5.x
