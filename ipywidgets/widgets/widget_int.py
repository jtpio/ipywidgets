# Copyright (c) Jupyter Development Team.
# Distributed under the terms of the Modified BSD License.

"""Int class.

Represents an unbounded int using a widget.
"""

from .widget_description import DescriptionWidget, DescriptionStyle
from .valuewidget import ValueWidget
from .widget import register, widget_serialization
from .widget_core import CoreWidget
from traitlets import Instance
from .trait_types import Color, InstanceDict, NumberFormat
from traitlets import (
    Unicode, CInt, Bool, CaselessStrEnum, Tuple, TraitError, default, validate
)

_int_doc_t = """
Parameters
----------
value: integer
    The initial value.
"""

_bounded_int_doc_t = """
Parameters
----------
value: integer
    The initial value.
min: integer
    The lower limit for the value.
max: integer
    The upper limit for the value.
step: integer
    The step between allowed values.
"""

def _int_doc(cls):
    """Add int docstring template to class init."""
    def __init__(self, value=None, **kwargs):
        if value is not None:
            kwargs['value'] = value
        super(cls, self).__init__(**kwargs)

    __init__.__doc__ = _int_doc_t
    cls.__init__ = __init__
    return cls

def _bounded_int_doc(cls):
    """Add bounded int docstring template to class init."""
    def __init__(self, value=None, min=None, max=None, step=None, **kwargs):
        if value is not None:
            kwargs['value'] = value
        if min is not None:
            kwargs['min'] = min
        if max is not None:
            kwargs['max'] = max
        if step is not None:
            kwargs['step'] = step
        super(cls, self).__init__(**kwargs)

    __init__.__doc__ = _bounded_int_doc_t
    cls.__init__ = __init__
    return cls


class _Int(DescriptionWidget, ValueWidget, CoreWidget):
    """Base class for widgets that represent an integer."""
    value = CInt(0, help="Int value").tag(sync=True)

    def __init__(self, value=None, **kwargs):
        if value is not None:
            kwargs['value'] = value
        super().__init__(**kwargs)


class _BoundedInt(_Int):
    """Base class for widgets that represent an integer bounded from above and below.
    """
    max = CInt(100, help="Max value").tag(sync=True)
    min = CInt(0, help="Min value").tag(sync=True)

    def __init__(self, value=None, min=None, max=None, step=None, **kwargs):
        if value is not None:
            kwargs['value'] = value
        if min is not None:
            kwargs['min'] = min
        if max is not None:
            kwargs['max'] = max
        if step is not None:
            kwargs['step'] = step
        super().__init__(**kwargs)

    @validate('value')
    def _validate_value(self, proposal):
        """Cap and floor value"""
        value = proposal['value']
        if self.min > value or self.max < value:
            value = min(max(value, self.min), self.max)
        return value

    @validate('min')
    def _validate_min(self, proposal):
        """Enforce min <= value <= max"""
        min = proposal['value']
        if min > self.max:
            raise TraitError('setting min > max')
        if min > self.value:
            self.value = min
        return min

    @validate('max')
    def _validate_max(self, proposal):
        """Enforce min <= value <= max"""
        max = proposal['value']
        if max < self.min:
            raise TraitError('setting max < min')
        if max < self.value:
            self.value = max
        return max

@register
@_int_doc
class IntText(_Int):
    """Textbox widget that represents an integer."""
    _view_name = Unicode('IntTextView').tag(sync=True)
    _model_name = Unicode('IntTextModel').tag(sync=True)
    disabled = Bool(False, help="Enable or disable user changes").tag(sync=True)
    continuous_update = Bool(False, help="Update the value as the user types. If False, update on submission, e.g., pressing Enter or navigating away.").tag(sync=True)
    step = CInt(1, help="Minimum step to increment the value").tag(sync=True)


@register
@_bounded_int_doc
class BoundedIntText(_BoundedInt):
    """Textbox widget that represents an integer bounded from above and below.
    """
    _view_name = Unicode('IntTextView').tag(sync=True)
    _model_name = Unicode('BoundedIntTextModel').tag(sync=True)
    disabled = Bool(False, help="Enable or disable user changes").tag(sync=True)
    continuous_update = Bool(False, help="Update the value as the user types. If False, update on submission, e.g., pressing Enter or navigating away.").tag(sync=True)
    step = CInt(1, help="Minimum step to increment the value").tag(sync=True)


@register
class SliderStyle(DescriptionStyle, CoreWidget):
    """Button style widget."""
    _model_name = Unicode('SliderStyleModel').tag(sync=True)
    handle_color = Color(None, allow_none=True, help="Color of the slider handle.").tag(sync=True)


@register
@_bounded_int_doc
class IntSlider(_BoundedInt):
    """Slider widget that represents an integer bounded from above and below.
    """
    _view_name = Unicode('IntSliderView').tag(sync=True)
    _model_name = Unicode('IntSliderModel').tag(sync=True)
    step = CInt(1, help="Minimum step to increment the value").tag(sync=True)
    orientation = CaselessStrEnum(values=['horizontal', 'vertical'],
        default_value='horizontal', help="Vertical or horizontal.").tag(sync=True)
    readout = Bool(True, help="Display the current value of the slider next to it.").tag(sync=True)
    readout_format = NumberFormat(
        'd', help="Format for the readout").tag(sync=True)
    continuous_update = Bool(True, help="Update the value of the widget as the user is holding the slider.").tag(sync=True)
    disabled = Bool(False, help="Enable or disable user changes").tag(sync=True)

    style = InstanceDict(SliderStyle).tag(sync=True, **widget_serialization)


@register
class ProgressStyle(DescriptionStyle, CoreWidget):
    """Button style widget."""
    _model_name = Unicode('ProgressStyleModel').tag(sync=True)
    bar_color = Color(None, allow_none=True, help="Color of the progress bar.").tag(sync=True)


@register
@_bounded_int_doc
class IntProgress(_BoundedInt):
    """Progress bar that represents an integer bounded from above and below.
    """
    _view_name = Unicode('ProgressView').tag(sync=True)
    _model_name = Unicode('IntProgressModel').tag(sync=True)
    orientation = CaselessStrEnum(values=['horizontal', 'vertical'],
        default_value='horizontal', help="Vertical or horizontal.").tag(sync=True)

    bar_style = CaselessStrEnum(
        values=['success', 'info', 'warning', 'danger', ''], default_value='',
        help="""Use a predefined styling for the progess bar.""").tag(sync=True)

    style = InstanceDict(ProgressStyle).tag(sync=True, **widget_serialization)


class _IntRange(_Int):
    value = Tuple(CInt(), CInt(), default_value=(0, 1),
                  help="Tuple of (lower, upper) bounds").tag(sync=True)

    @property
    def lower(self):
        return self.value[0]

    @lower.setter
    def lower(self, lower):
        self.value = (lower, self.value[1])

    @property
    def upper(self):
        return self.value[1]

    @upper.setter
    def upper(self, upper):
        self.value = (self.value[0], upper)

    @validate('value')
    def _validate_value(self, proposal):
        lower, upper = proposal['value']
        if upper < lower:
            raise TraitError('setting lower > upper')
        return lower, upper

@register
class Play(_BoundedInt):
    """Play/repeat buttons to step through values automatically, and optionally loop.
    """
    _view_name = Unicode('PlayView').tag(sync=True)
    _model_name = Unicode('PlayModel').tag(sync=True)

    playing = Bool(help="Whether the control is currently playing.").tag(sync=True)
    repeat = Bool(help="Whether the control will repeat in a continous loop.").tag(sync=True)

    interval = CInt(100, help="The time between two animation steps (ms).").tag(sync=True)
    step = CInt(1, help="Increment step").tag(sync=True)
    disabled = Bool(False, help="Enable or disable user changes").tag(sync=True)
    show_repeat = Bool(True, help="Show the repeat toggle button in the widget.").tag(sync=True)


class _BoundedIntRange(_IntRange):
    max = CInt(100, help="Max value").tag(sync=True)
    min = CInt(0, help="Min value").tag(sync=True)

    def __init__(self, *args, **kwargs):
        min, max = kwargs.get('min', 0), kwargs.get('max', 100)
        if kwargs.get('value', None) is None:
            kwargs['value'] = (0.75 * min + 0.25 * max,
                               0.25 * min + 0.75 * max)
<<<<<<< HEAD
        elif not isinstance(kwargs['value'], tuple):
            try:
                kwargs['value'] = tuple(kwargs['value'])
            except:
                raise TypeError(
                    "A 'range' must be able to be cast to a tuple. The input of type"
                    " {} could not be cast to a tuple".format(type(kwargs['value']))
                )
        super(_BoundedIntRange, self).__init__(*args, **kwargs)
=======
        super().__init__(*args, **kwargs)
>>>>>>> ff42be7f

    @validate('min', 'max')
    def _validate_bounds(self, proposal):
        trait = proposal['trait']
        new = proposal['value']
        if trait.name == 'min' and new > self.max:
            raise TraitError('setting min > max')
        if trait.name == 'max' and new < self.min:
            raise TraitError('setting max < min')
        if trait.name == 'min':
            self.value = (max(new, self.value[0]), max(new, self.value[1]))
        if trait.name == 'max':
            self.value = (min(new, self.value[0]), min(new, self.value[1]))
        return new

    @validate('value')
    def _validate_value(self, proposal):
        lower, upper = super()._validate_value(proposal)
        lower, upper = min(lower, self.max), min(upper, self.max)
        lower, upper = max(lower, self.min), max(upper, self.min)
        return lower, upper


@register
class IntRangeSlider(_BoundedIntRange):
    """Slider/trackbar that represents a pair of ints bounded by minimum and maximum value.

    Parameters
    ----------
    value : int tuple
        The pair (`lower`, `upper`) of integers
    min : int
        The lowest allowed value for `lower`
    max : int
        The highest allowed value for `upper`
    """
    _view_name = Unicode('IntRangeSliderView').tag(sync=True)
    _model_name = Unicode('IntRangeSliderModel').tag(sync=True)
    step = CInt(1, help="Minimum step that the value can take").tag(sync=True)
    orientation = CaselessStrEnum(values=['horizontal', 'vertical'],
        default_value='horizontal', help="Vertical or horizontal.").tag(sync=True)
    readout = Bool(True, help="Display the current value of the slider next to it.").tag(sync=True)
    readout_format = NumberFormat(
        'd', help="Format for the readout").tag(sync=True)
    continuous_update = Bool(True, help="Update the value of the widget as the user is sliding the slider.").tag(sync=True)
    style = InstanceDict(SliderStyle, help="Slider style customizations.").tag(sync=True, **widget_serialization)
    disabled = Bool(False, help="Enable or disable user changes").tag(sync=True)<|MERGE_RESOLUTION|>--- conflicted
+++ resolved
@@ -245,7 +245,6 @@
         if kwargs.get('value', None) is None:
             kwargs['value'] = (0.75 * min + 0.25 * max,
                                0.25 * min + 0.75 * max)
-<<<<<<< HEAD
         elif not isinstance(kwargs['value'], tuple):
             try:
                 kwargs['value'] = tuple(kwargs['value'])
@@ -254,10 +253,7 @@
                     "A 'range' must be able to be cast to a tuple. The input of type"
                     " {} could not be cast to a tuple".format(type(kwargs['value']))
                 )
-        super(_BoundedIntRange, self).__init__(*args, **kwargs)
-=======
         super().__init__(*args, **kwargs)
->>>>>>> ff42be7f
 
     @validate('min', 'max')
     def _validate_bounds(self, proposal):
