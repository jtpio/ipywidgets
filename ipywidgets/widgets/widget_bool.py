--- conflicted
+++ resolved
@@ -53,13 +53,7 @@
     value : {True,False}
         value of the toggle button: True-pressed, False-unpressed
     description : str
-<<<<<<< HEAD
-	      description displayed next to the button
-=======
-          description displayed next to the button
-    tooltip: str
-        tooltip caption of the toggle button
->>>>>>> 367bbccd
+        description displayed next to the button
     icon: str
         font-awesome icon name
     """
