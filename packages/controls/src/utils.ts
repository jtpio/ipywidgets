// Copyright (c) Jupyter Development Team.
// Distributed under the terms of the Modified BSD License.

export {
    uuid, resolvePromisesDict
} from '@jupyter-widgets/base';

<<<<<<< HEAD
import * as _ from 'underscore';

/*
=======
/**
 * Creates a wrappable Promise rejection function.
 *
 * Creates a function that returns a Promise.reject with a new WrappedError
 * that has the provided message and wraps the original error that
 * caused the promise to reject.
 */
export
function reject(message: any, log: any) {
    return function promiseRejection(error: any): Promise<any> {
        const wrapped_error = new WrappedError(message, error);
        if (log) {
            console.error(wrapped_error);
        }
        return Promise.reject(wrapped_error);
    };
}


/**
>>>>>>> 1cdcb812
 * Apply MathJax rendering to an element, and optionally set its text.
 *
 * If MathJax is not available, make no changes.
 *
 * Parameters
 * ----------
 * element: Node
 * text: optional string
 */
export
function typeset(element: HTMLElement, text?: string): void {
    if (text !== void 0) {
        element.textContent = text;
    }
    if ((window as any).MathJax !== void 0) {
        MathJax!.Hub!.Queue(['Typeset', MathJax.Hub, element]);
    }
}


/**
 * escape text to HTML
 */
export
function escape_html(text: string): string {
    const esc  = document.createElement('div');
    esc.textContent = text;
    return esc.innerHTML;
}

/**
 * Creates a wrappable Promise rejection function.
 */
export
function reject(message: string, log: boolean) {
    return function promiseRejection(error: Error) {
        if (log) {
            console.error(new Error(message));
        }
        throw error;
    };
}<|MERGE_RESOLUTION|>--- conflicted
+++ resolved
@@ -5,32 +5,7 @@
     uuid, resolvePromisesDict
 } from '@jupyter-widgets/base';
 
-<<<<<<< HEAD
-import * as _ from 'underscore';
-
-/*
-=======
 /**
- * Creates a wrappable Promise rejection function.
- *
- * Creates a function that returns a Promise.reject with a new WrappedError
- * that has the provided message and wraps the original error that
- * caused the promise to reject.
- */
-export
-function reject(message: any, log: any) {
-    return function promiseRejection(error: any): Promise<any> {
-        const wrapped_error = new WrappedError(message, error);
-        if (log) {
-            console.error(wrapped_error);
-        }
-        return Promise.reject(wrapped_error);
-    };
-}
-
-
-/**
->>>>>>> 1cdcb812
  * Apply MathJax rendering to an element, and optionally set its text.
  *
  * If MathJax is not available, make no changes.
