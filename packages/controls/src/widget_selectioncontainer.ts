// Copyright (c) Jupyter Development Team.
// Distributed under the terms of the Modified BSD License.

import {
  DOMWidgetView,
  ViewList,
  JupyterLuminoWidget,
  WidgetModel,
  reject,
  WidgetView
} from '@jupyter-widgets/base';

import { BoxModel, BoxView } from './widget_box';

import { TabBar } from '@lumino/widgets';

import { TabPanel } from './lumino/tabpanel';

import { Accordion } from './lumino/accordion';

import { Widget } from '@lumino/widgets';

import { each, ArrayExt } from '@lumino/algorithm';

import { Message, MessageLoop } from '@lumino/messaging';

import $ from 'jquery';

export class SelectionContainerModel extends BoxModel {
  defaults(): Backbone.ObjectHash {
    return {
      ...super.defaults(),
      _model_name: 'SelectionContainerModel',
<<<<<<< HEAD
      selected_index: 0,
      titles: []
=======
      selected_index: null,
      _titles: {}
>>>>>>> 28ab1438
    };
  }
}

export class AccordionModel extends SelectionContainerModel {
  defaults(): Backbone.ObjectHash {
    return {
      ...super.defaults(),
      _model_name: 'AccordionModel',
      _view_name: 'AccordionView'
    };
  }
}

// We implement our own tab widget since Phoshpor's TabPanel uses an absolute
// positioning BoxLayout, but we want a more an html/css-based Panel layout.

export class JupyterLuminoAccordionWidget extends Accordion {
  constructor(options: JupyterLuminoWidget.IOptions & Accordion.IOptions) {
    const view = options.view;
    delete options.view;
    super(options);
    this._view = view;
  }

  /**
   * Process the Lumino message.
   *
   * Any custom Lumino widget used inside a Jupyter widget should override
   * the processMessage function like this.
   */
  processMessage(msg: Message): void {
    super.processMessage(msg);
    this._view.processLuminoMessage(msg);
  }

  /**
   * Dispose the widget.
   *
   * This causes the view to be destroyed as well with 'remove'
   */
  dispose(): void {
    if (this.isDisposed) {
      return;
    }
    super.dispose();
    if (this._view) {
      this._view.remove();
    }
    this._view = null!;
  }

  private _view: DOMWidgetView;
}

export class AccordionView extends DOMWidgetView {
  _createElement(tagName: string): HTMLElement {
    this.pWidget = new JupyterLuminoAccordionWidget({ view: this });
    return this.pWidget.node;
  }

  _setElement(el: HTMLElement): void {
    if (this.el || el !== this.pWidget.node) {
      // Accordions don't allow setting the element beyond the initial creation.
      throw new Error('Cannot reset the DOM element.');
    }

    this.el = this.pWidget.node;
    this.$el = $(this.pWidget.node);
  }

  initialize(parameters: WidgetView.IInitializeParameters): void {
    super.initialize(parameters);
    this.children_views = new ViewList(
      this.add_child_view,
      this.remove_child_view,
      this
    );
    this.listenTo(this.model, 'change:children', () => this.updateChildren());
    this.listenTo(this.model, 'change:selected_index', () =>
      this.update_selected_index()
    );
    this.listenTo(this.model, 'change:titles', () => this.update_titles());
  }

  /**
   * Called when view is rendered.
   */
  render(): void {
    super.render();
    const accordion = this.pWidget;
    accordion.addClass('jupyter-widgets');
    accordion.addClass('widget-accordion');
    accordion.addClass('widget-container');
    accordion.selection.selectionChanged.connect(sender => {
      if (!this.updatingChildren) {
        this.model.set('selected_index', accordion.selection.index);
        this.touch();
      }
    });

    this.children_views?.update(this.model.get('children'));
    this.update_titles();
    this.update_selected_index();
  }

  /**
   * Update children
   */
  updateChildren(): void {
    // While we are updating, the index may not be valid, so deselect the
    // tabs before updating so we don't get spurious changes in the index,
    // which would then set off another sync cycle.
    this.updatingChildren = true;
    this.pWidget.selection.index = null;
    this.children_views?.update(this.model.get('children'));
    this.update_selected_index();
    this.updatingChildren = false;
  }

  /**
   * Set header titles
   */
  update_titles(): void {
    const collapsed = this.pWidget.collapseWidgets;
    const titles = this.model.get('titles');
    for (let i = 0; i < collapsed.length; i++) {
      if (titles[i] !== void 0) {
        collapsed[i].widget.title.label = titles[i];
      }
    }
  }

  /**
   * Make the rendering and selected index consistent.
   */
  update_selected_index(): void {
    this.pWidget.selection.index = this.model.get('selected_index');
  }

  /**
   * Called when a child is removed from children list.
   */
  remove_child_view(view: DOMWidgetView): void {
    this.pWidget.removeWidget(view.pWidget);
    view.remove();
  }

  /**
   * Called when a child is added to children list.
   */
  add_child_view(model: WidgetModel, index: number): Promise<DOMWidgetView> {
    // Placeholder widget to keep our position in the tab panel while we create the view.
    const accordion = this.pWidget;
    const placeholder = new Widget();
    placeholder.title.label = this.model.get('titles')[index] || '';
    accordion.addWidget(placeholder);
    return this.create_child_view(model)
      .then((view: DOMWidgetView) => {
        const widget = view.pWidget;
        widget.title.label = placeholder.title.label;
        const collapse =
          accordion.collapseWidgets[accordion.indexOf(placeholder)];
        collapse.widget = widget;
        placeholder.dispose();
        return view;
      })
      .catch(reject('Could not add child view to box', true));
  }

  remove(): void {
    this.children_views = null;
    super.remove();
  }

  children_views: ViewList<DOMWidgetView> | null;
  pWidget: Accordion;
  updatingChildren: boolean;
}

export class TabModel extends SelectionContainerModel {
  defaults(): Backbone.ObjectHash {
    return {
      ...super.defaults(),
      _model_name: 'TabModel',
      _view_name: 'TabView'
    };
  }
}

// We implement our own tab widget since Phoshpor's TabPanel uses an absolute
// positioning BoxLayout, but we want a more an html/css-based Panel layout.

export class JupyterLuminoTabPanelWidget extends TabPanel {
  constructor(options: JupyterLuminoWidget.IOptions & TabPanel.IOptions) {
    const view = options.view;
    delete options.view;
    super(options);
    this._view = view;
    // We want the view's messages to be the messages the tabContents panel
    // gets.
    MessageLoop.installMessageHook(this.tabContents, (handler, msg) => {
      // There may be times when we want the view's handler to be called
      // *after* the message has been processed by the widget, in which
      // case we'll need to revisit using a message hook.
      this._view.processLuminoMessage(msg);
      return true;
    });
  }

  /**
   * Dispose the widget.
   *
   * This causes the view to be destroyed as well with 'remove'
   */
  dispose(): void {
    if (this.isDisposed) {
      return;
    }
    super.dispose();
    if (this._view) {
      this._view.remove();
    }
    this._view = null!;
  }

  private _view: DOMWidgetView;
}

export class TabView extends DOMWidgetView {
  _createElement(tagName: string): HTMLElement {
    this.pWidget = new JupyterLuminoTabPanelWidget({
      view: this
    });
    return this.pWidget.node;
  }

  _setElement(el: HTMLElement): void {
    if (this.el || el !== this.pWidget.node) {
      // TabViews don't allow setting the element beyond the initial creation.
      throw new Error('Cannot reset the DOM element.');
    }

    this.el = this.pWidget.node;
    this.$el = $(this.pWidget.node);
  }

  /**
   * Public constructor.
   */
  initialize(parameters: WidgetView.IInitializeParameters): void {
    super.initialize(parameters);
    this.childrenViews = new ViewList(
      this.addChildView,
      view => {
        view.remove();
      },
      this
    );
    this.listenTo(this.model, 'change:children', () => this.updateTabs());
    this.listenTo(this.model, 'change:titles', () => this.updateTitles());
  }

  /**
   * Called when view is rendered.
   */
  render(): void {
    super.render();
    const tabs = this.pWidget;
    tabs.addClass('jupyter-widgets');
    tabs.addClass('widget-container');
    tabs.addClass('widget-tab');
    tabs.tabsMovable = true;
    tabs.tabBar.insertBehavior = 'none'; // needed for insert behavior, see below.
    tabs.tabBar.currentChanged.connect(this._onTabChanged, this);
    tabs.tabBar.tabMoved.connect(this._onTabMoved, this);

    tabs.tabBar.addClass('widget-tab-bar');
    tabs.tabContents.addClass('widget-tab-contents');

    // TODO: expose this option in python
    tabs.tabBar.tabsMovable = false;

    this.updateTabs();
    this.update();
  }

  /**
   * Render tab views based on the current model's children.
   */
  updateTabs(): void {
    // While we are updating, the index may not be valid, so deselect the
    // tabs before updating so we don't get spurious changes in the index,
    // which would then set off another sync cycle.
    this.updatingTabs = true;
    this.pWidget.currentIndex = null;
    this.childrenViews?.update(this.model.get('children'));
    this.pWidget.currentIndex = this.model.get('selected_index');
    this.updatingTabs = false;
  }

  /**
   * Called when a child is added to children list.
   */
  addChildView(model: WidgetModel, index: number): Promise<DOMWidgetView> {
    // Placeholder widget to keep our position in the tab panel while we create the view.
    const label = this.model.get('titles')[index] || '';
    const tabs = this.pWidget;
    const placeholder = new Widget();
    placeholder.title.label = label;
    tabs.addWidget(placeholder);
    return this.create_child_view(model)
      .then((view: DOMWidgetView) => {
        const widget = view.pWidget;
        widget.title.label = placeholder.title.label;
        widget.title.closable = false;

        const i = ArrayExt.firstIndexOf(tabs.widgets, placeholder);
        // insert after placeholder so that if placholder is selected, the
        // real widget will be selected now (this depends on the tab bar
        // insert behavior)
        tabs.insertWidget(i + 1, widget);
        placeholder.dispose();
        return view;
      })
      .catch(reject('Could not add child view to box', true));
  }

  /**
   * Update the contents of this view
   *
   * Called when the model is changed.  The model may have been
   * changed by another view or by a state update from the back-end.
   */
  update(): void {
    // Update the selected index in the overall update method because it
    // should be run after the tabs have been updated. Otherwise the
    // selected index may not be a valid tab in the tab bar.
    this.updateSelectedIndex();
    return super.update();
  }

  /**
   * Updates the tab page titles.
   */
  updateTitles(): void {
    const titles = this.model.get('titles') || [];
    each(this.pWidget.widgets, (widget, i) => {
      widget.title.label = titles[i] || '';
    });
  }

  /**
   * Updates the selected index.
   */
  updateSelectedIndex(): void {
    this.pWidget.currentIndex = this.model.get('selected_index');
  }

  remove(): void {
    this.childrenViews = null;
    super.remove();
  }

  _onTabChanged(
    sender: TabBar<Widget>,
    args: TabBar.ICurrentChangedArgs<Widget>
  ): void {
    if (!this.updatingTabs) {
      const i = args.currentIndex;
      this.model.set('selected_index', i === -1 ? null : i);
      this.touch();
    }
  }

  /**
   * Handle the `tabMoved` signal from the tab bar.
   */
  _onTabMoved(
    sender: TabBar<Widget>,
    args: TabBar.ITabMovedArgs<Widget>
  ): void {
    const children = this.model.get('children').slice();
    ArrayExt.move(children, args.fromIndex, args.toIndex);
    this.model.set('children', children);
    this.touch();
  }

  updatingTabs = false;
  childrenViews: ViewList<DOMWidgetView> | null;
  pWidget: JupyterLuminoTabPanelWidget;
}

export class StackedModel extends SelectionContainerModel {
  defaults(): Backbone.ObjectHash {
    return {
      ...super.defaults(),
      _model_name: 'StackedModel',
      _view_name: 'StackedView'
    };
  }
}

export class StackedView extends BoxView {
  initialize(parameters: WidgetView.IInitializeParameters): void {
    super.initialize(parameters);
    this.listenTo(this.model, 'change:selected_index', this.update_children);
  }

  update_children(): void {
    const selected_child = this.model.get('children')[
      this.model.get('selected_index')
    ];
    this.children_views
      ?.update([selected_child])
      .then((views: DOMWidgetView[]) => {
        // Notify all children that their sizes may have changed.
        views.forEach(view => {
          MessageLoop.postMessage(
            view.pWidget,
            Widget.ResizeMessage.UnknownSize
          );
        });
      });
  }
}<|MERGE_RESOLUTION|>--- conflicted
+++ resolved
@@ -31,13 +31,8 @@
     return {
       ...super.defaults(),
       _model_name: 'SelectionContainerModel',
-<<<<<<< HEAD
-      selected_index: 0,
-      titles: []
-=======
       selected_index: null,
-      _titles: {}
->>>>>>> 28ab1438
+      _titles: []
     };
   }
 }
