--- conflicted
+++ resolved
@@ -62,15 +62,9 @@
 // positioning BoxLayout, but we want a more an html/css-based Panel layout.
 
 export
-<<<<<<< HEAD
-class JupyterPhosphorAccordionWidget extends Accordion {
-    constructor(options: JupyterPhosphorWidget.IOptions & Accordion.IOptions) {
-        const view = options.view;
-=======
 class JupyterLuminoAccordionWidget extends Accordion {
     constructor(options: JupyterLuminoWidget.IOptions & Accordion.IOptions) {
-        let view = options.view;
->>>>>>> fd18aa95
+        const view = options.view;
         delete options.view;
         super(options);
         this._view = view;
@@ -110,13 +104,8 @@
 export
 class AccordionView extends DOMWidgetView {
 
-<<<<<<< HEAD
     _createElement(tagName: string): HTMLElement {
-        this.pWidget = new JupyterPhosphorAccordionWidget({ view: this });
-=======
-    _createElement(tagName: string) {
         this.pWidget = new JupyterLuminoAccordionWidget({ view: this });
->>>>>>> fd18aa95
         return this.pWidget.node;
     }
 
@@ -244,15 +233,9 @@
 // positioning BoxLayout, but we want a more an html/css-based Panel layout.
 
 export
-<<<<<<< HEAD
-class JupyterPhosphorTabPanelWidget extends TabPanel {
-    constructor(options: JupyterPhosphorWidget.IOptions & TabPanel.IOptions) {
-        const view = options.view;
-=======
 class JupyterLuminoTabPanelWidget extends TabPanel {
     constructor(options: JupyterLuminoWidget.IOptions & TabPanel.IOptions) {
-        let view = options.view;
->>>>>>> fd18aa95
+        const view = options.view;
         delete options.view;
         super(options);
         this._view = view;
@@ -292,13 +275,8 @@
 export
 class TabView extends DOMWidgetView {
 
-<<<<<<< HEAD
     _createElement(tagName: string): HTMLElement {
-        this.pWidget = new JupyterPhosphorTabPanelWidget({
-=======
-    _createElement(tagName: string) {
         this.pWidget = new JupyterLuminoTabPanelWidget({
->>>>>>> fd18aa95
             view: this,
         });
         return this.pWidget.node;
