--- conflicted
+++ resolved
@@ -2,11 +2,7 @@
 // Distributed under the terms of the Modified BSD License.
 
 import {
-<<<<<<< HEAD
-    DOMWidgetView, ViewList, JupyterPhosphorWidget, WidgetModel, reject, WidgetView
-=======
-    DOMWidgetView, ViewList, JupyterLuminoWidget, WidgetModel
->>>>>>> fd18aa95
+    DOMWidgetView, ViewList, JupyterLuminoWidget, WidgetModel, reject, WidgetView
 } from '@jupyter-widgets/base';
 
 import {
@@ -428,11 +424,6 @@
     }
 
     updatingTabs: boolean = false;
-<<<<<<< HEAD
     childrenViews: ViewList<DOMWidgetView> | null;
-    pWidget: JupyterPhosphorTabPanelWidget;
-=======
-    childrenViews: ViewList<DOMWidgetView>;
     pWidget: JupyterLuminoTabPanelWidget;
->>>>>>> fd18aa95
 }