// Copyright (c) Jupyter Development Team.
// Distributed under the terms of the Modified BSD License.

import {
<<<<<<< HEAD
    DOMWidgetView, unpack_models, ViewList, JupyterPhosphorPanelWidget,
    reject, WidgetModel, WidgetView
=======
    DOMWidgetView, unpack_models, ViewList, JupyterLuminoPanelWidget, WidgetModel
>>>>>>> fd18aa95
} from '@jupyter-widgets/base';

import {
    CoreDOMWidgetModel
} from './widget_core';

import {
    ArrayExt
} from '@lumino/algorithm';

import {
    MessageLoop
} from '@lumino/messaging';

import {
    Widget
} from '@lumino/widgets';

import * as _ from 'underscore';
import $ from 'jquery';

export
class BoxModel extends CoreDOMWidgetModel {
    defaults() {
        return _.extend(super.defaults(), {
            _view_name: 'BoxView',
            _model_name: 'BoxModel',
            children: [],
            box_style: ''
        });
    }

    static serializers = {
        ...CoreDOMWidgetModel.serializers,
        children: {deserialize: unpack_models}
    };
}

export
class HBoxModel extends BoxModel {
    defaults() {
        return _.extend(super.defaults(), {
            _view_name: 'HBoxView',
            _model_name: 'HBoxModel',
        });
    }
}

export
class VBoxModel extends BoxModel {
    defaults() {
        return _.extend(super.defaults(), {
            _view_name: 'VBoxView',
            _model_name: 'VBoxModel',
        });
    }
}

export
class BoxView extends DOMWidgetView {

    _createElement(tagName: string) {
        this.pWidget = new JupyterLuminoPanelWidget({ view: this });
        return this.pWidget.node;
    }

    _setElement(el: HTMLElement) {
        if (this.el || el !== this.pWidget.node) {
            // Boxes don't allow setting the element beyond the initial creation.
            throw new Error('Cannot reset the DOM element.');
        }

        this.el = this.pWidget.node;
        this.$el = $(this.pWidget.node);
    }

    initialize(parameters: WidgetView.InitializeParameters) {
        super.initialize(parameters);
        this.children_views = new ViewList(this.add_child_model, null, this);
        this.listenTo(this.model, 'change:children', this.update_children);
        this.listenTo(this.model, 'change:box_style', this.update_box_style);

        this.pWidget.addClass('jupyter-widgets');
        this.pWidget.addClass('widget-container');
        this.pWidget.addClass('widget-box');
    }

    render() {
        super.render();
        this.update_children();
        this.set_box_style();
    }

    update_children() {
        this.children_views?.update(this.model.get('children')).then((views: DOMWidgetView[]) => {
            // Notify all children that their sizes may have changed.
            views.forEach( (view) => {
                MessageLoop.postMessage(view.pWidget, Widget.ResizeMessage.UnknownSize);
            });
        });
    }

    update_box_style() {
        this.update_mapped_classes(BoxView.class_map, 'box_style');
    }

    set_box_style() {
        this.set_mapped_classes(BoxView.class_map, 'box_style');
    }

    add_child_model(model: WidgetModel) {
        // we insert a dummy element so the order is preserved when we add
        // the rendered content later.
        let dummy = new Widget();
        this.pWidget.addWidget(dummy);

        return this.create_child_view(model).then((view: DOMWidgetView) => {
            // replace the dummy widget with the new one.
            let i = ArrayExt.firstIndexOf(this.pWidget.widgets, dummy);
            this.pWidget.insertWidget(i, view.pWidget);
            dummy.dispose();
            return view;
        }).catch(reject('Could not add child view to box', true));
    }

    remove() {
        this.children_views = null;
        super.remove();
    }

<<<<<<< HEAD
    children_views: ViewList<DOMWidgetView> | null;
    pWidget: JupyterPhosphorPanelWidget;
=======
    children_views: ViewList<DOMWidgetView>;
    pWidget: JupyterLuminoPanelWidget;
>>>>>>> fd18aa95

    static class_map = {
        success: ['alert', 'alert-success'],
        info: ['alert', 'alert-info'],
        warning: ['alert', 'alert-warning'],
        danger: ['alert', 'alert-danger']
    };
}

export
class HBoxView extends BoxView {
    /**
     * Public constructor
     */
    initialize(parameters: WidgetView.InitializeParameters) {
        super.initialize(parameters);
        this.pWidget.addClass('widget-hbox');
    }
}

export
class VBoxView extends BoxView {
    /**
     * Public constructor
     */
    initialize(parameters: WidgetView.InitializeParameters) {
        super.initialize(parameters);
        this.pWidget.addClass('widget-vbox');
    }
}

export
class GridBoxView extends BoxView {
    /**
     * Public constructor
     */
    initialize(parameters: WidgetView.InitializeParameters) {
        super.initialize(parameters);
        this.pWidget.addClass('widget-gridbox');
        // display needn't be set to flex and grid
        this.pWidget.removeClass('widget-box');
    }
}

export
class GridBoxModel extends BoxModel {
    defaults() {
        return _.extend(super.defaults(), {
            _view_name: 'GridBoxView',
            _model_name: 'GridBoxModel',
        });
    }
}<|MERGE_RESOLUTION|>--- conflicted
+++ resolved
@@ -2,12 +2,8 @@
 // Distributed under the terms of the Modified BSD License.
 
 import {
-<<<<<<< HEAD
-    DOMWidgetView, unpack_models, ViewList, JupyterPhosphorPanelWidget,
+    DOMWidgetView, unpack_models, ViewList, JupyterLuminoPanelWidget,
     reject, WidgetModel, WidgetView
-=======
-    DOMWidgetView, unpack_models, ViewList, JupyterLuminoPanelWidget, WidgetModel
->>>>>>> fd18aa95
 } from '@jupyter-widgets/base';
 
 import {
@@ -138,13 +134,8 @@
         super.remove();
     }
 
-<<<<<<< HEAD
     children_views: ViewList<DOMWidgetView> | null;
-    pWidget: JupyterPhosphorPanelWidget;
-=======
-    children_views: ViewList<DOMWidgetView>;
     pWidget: JupyterLuminoPanelWidget;
->>>>>>> fd18aa95
 
     static class_map = {
         success: ['alert', 'alert-success'],
