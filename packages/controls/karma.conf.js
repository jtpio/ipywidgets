--- conflicted
+++ resolved
@@ -2,7 +2,6 @@
 // Generated on Mon Dec 07 2015 08:28:33 GMT-0800 (PST)
 
 module.exports = function(config) {
-<<<<<<< HEAD
   var cfg = {
     // base path that will be used to resolve all patterns (eg. files, exclude)
     basePath: '',
@@ -27,12 +26,9 @@
       module: {
         loaders: [
           {
-            test: /\.jsx?$/,
-            exclude: /node_modules/,
-            loader: 'babel?presets[]=es2015'
-          },
-          { test: /\.css$/, loader: 'style-loader!css-loader' },
-          { test: /\.json$/, loader: 'json-loader' },
+                    { test: /\.jsx?$/, exclude: /node_modules/, loader: "babel?presets[]=es2015" },
+                    { test: /\.css$/, use: ['style-loader', 'css-loader']},
+                    { test: /\.json$/, loader: "json-loader" },
           // jquery-ui loads some images
           { test: /\.(jpg|png|gif)$/, loader: 'file' },
           // required to load font-awesome
@@ -115,115 +111,4 @@
   }
 
   config.set(cfg);
-=======
-    var cfg = {
-
-        // base path that will be used to resolve all patterns (eg. files, exclude)
-        basePath: '',
-
-
-        // frameworks to use
-        // available frameworks: https://npmjs.org/browse/keyword/karma-adapter
-        frameworks: ['mocha', 'chai', 'sinon-chai'],
-
-
-        // list of files / patterns to load in the browser
-        files: [
-            'test/**/*_test.js'
-        ],
-
-
-        // list of files to exclude
-        exclude: [
-        ],
-
-
-        // preprocess matching files before serving them to the browser
-        // available preprocessors: https://npmjs.org/browse/keyword/karma-preprocessor
-        preprocessors: {
-            'test/**/*.js': [ 'webpack' ]
-        },
-
-        webpack: {
-            module: {
-                loaders: [
-                    { test: /\.jsx?$/, exclude: /node_modules/, loader: "babel?presets[]=es2015" },
-                    { test: /\.css$/, use: ['style-loader', 'css-loader']},
-                    { test: /\.json$/, loader: "json-loader" },
-                    // jquery-ui loads some images
-                    { test: /\.(jpg|png|gif)$/, loader: "file" },
-                    // required to load font-awesome
-                    { test: /\.woff2(\?v=\d+\.\d+\.\d+)?$/, loader: "url?limit=10000&mimetype=application/font-woff" },
-                    { test: /\.woff(\?v=\d+\.\d+\.\d+)?$/, loader: "url?limit=10000&mimetype=application/font-woff" },
-                    { test: /\.ttf(\?v=\d+\.\d+\.\d+)?$/, loader: "url?limit=10000&mimetype=application/octet-stream" },
-                    { test: /\.eot(\?v=\d+\.\d+\.\d+)?$/, loader: "file" },
-                    { test: /\.svg(\?v=\d+\.\d+\.\d+)?$/, loader: "url?limit=10000&mimetype=image/svg+xml" }
-                ]
-            },
-            externals: {
-                "base/js/namespace": "base/js/namespace",
-                "notebook/js/outputarea": "notebook/js/outputarea",
-                "services/kernels/comm": "services/kernels/comm"
-            },
-        },
-
-        // test results reporter to use
-        // possible values: 'dots', 'progress'
-        // available reporters: https://npmjs.org/browse/keyword/karma-reporter
-        reporters: ['mocha'],
-
-
-        // web server port
-        port: 9876,
-
-
-        // enable / disable colors in the output (reporters and logs)
-        colors: true,
-
-
-        // level of logging
-        // possible values: config.LOG_DISABLE || config.LOG_ERROR || config.LOG_WARN || config.LOG_INFO || config.LOG_DEBUG
-        logLevel: config.LOG_DEBUG,
-
-
-        // enable / disable watching file and executing tests whenever any file changes
-        autoWatch: false,
-
-
-        // start these browsers
-        // available browser launchers: https://npmjs.org/browse/keyword/karma-launcher
-        browsers: ['Chrome'],
-
-        customLaunchers: {
-            Chrome_travis_ci: {
-                base: 'Chrome',
-                flags: ['--no-sandbox']
-            }
-        },
-
-        // Continuous Integration mode
-        // if true, Karma captures browsers, runs the tests and exits
-        singleRun: true,
-
-        // Capture console output
-        client: {
-            captureConsole: true
-        },
-        browserConsoleLogOptions: {
-            level: '',
-            format: '%b %T: %m',
-            terminal: true
-        },
-
-        // Concurrency level
-        // how many browser should be started simultanous
-        concurrency: Infinity
-    };
-
-    if (process.env.TRAVIS) {
-        cfg.browsers = ['Chrome_travis_ci'];
-    }
-
-    config.set(cfg);
->>>>>>> 5532c91d
 };